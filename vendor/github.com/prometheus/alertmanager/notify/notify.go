--- conflicted
+++ resolved
@@ -35,64 +35,6 @@
 	"github.com/prometheus/alertmanager/types"
 )
 
-<<<<<<< HEAD
-var (
-	numNotifications = prometheus.NewCounterVec(prometheus.CounterOpts{
-		Namespace: "alertmanager",
-		Name:      "notifications_total",
-		Help:      "The total number of attempted notifications.",
-	}, []string{"integration"})
-
-	numFailedNotifications = prometheus.NewCounterVec(prometheus.CounterOpts{
-		Namespace: "alertmanager",
-		Name:      "notifications_failed_total",
-		Help:      "The total number of failed notifications.",
-	}, []string{"integration"})
-
-	notificationLatencySeconds = prometheus.NewHistogramVec(prometheus.HistogramOpts{
-		Namespace: "alertmanager",
-		Name:      "notification_latency_seconds",
-		Help:      "The latency of notifications in seconds.",
-		Buckets:   []float64{1, 5, 10, 15, 20},
-	}, []string{"integration"})
-)
-
-func init() {
-	numNotifications.WithLabelValues("email")
-	numNotifications.WithLabelValues("hipchat")
-	numNotifications.WithLabelValues("pagerduty")
-	numNotifications.WithLabelValues("wechat")
-	numNotifications.WithLabelValues("pushover")
-	numNotifications.WithLabelValues("slack")
-	numNotifications.WithLabelValues("opsgenie")
-	numNotifications.WithLabelValues("webhook")
-	numNotifications.WithLabelValues("victorops")
-	numFailedNotifications.WithLabelValues("email")
-	numFailedNotifications.WithLabelValues("hipchat")
-	numFailedNotifications.WithLabelValues("pagerduty")
-	numFailedNotifications.WithLabelValues("wechat")
-	numFailedNotifications.WithLabelValues("pushover")
-	numFailedNotifications.WithLabelValues("slack")
-	numFailedNotifications.WithLabelValues("opsgenie")
-	numFailedNotifications.WithLabelValues("webhook")
-	numFailedNotifications.WithLabelValues("victorops")
-	notificationLatencySeconds.WithLabelValues("email")
-	notificationLatencySeconds.WithLabelValues("hipchat")
-	notificationLatencySeconds.WithLabelValues("pagerduty")
-	notificationLatencySeconds.WithLabelValues("wechat")
-	notificationLatencySeconds.WithLabelValues("pushover")
-	notificationLatencySeconds.WithLabelValues("slack")
-	notificationLatencySeconds.WithLabelValues("opsgenie")
-	notificationLatencySeconds.WithLabelValues("webhook")
-	notificationLatencySeconds.WithLabelValues("victorops")
-
-	prometheus.MustRegister(numNotifications)
-	prometheus.MustRegister(numFailedNotifications)
-	prometheus.MustRegister(notificationLatencySeconds)
-}
-
-=======
->>>>>>> 9e5dedc0
 // ResolvedSender returns true if resolved notifications should be sent.
 type ResolvedSender interface {
 	SendResolved() bool
@@ -264,10 +206,6 @@
 	Query(params ...nflog.QueryParam) ([]*nflogpb.Entry, error)
 }
 
-<<<<<<< HEAD
-// BuildPipeline builds a map of receivers to Stages.
-func BuildPipeline(
-=======
 type metrics struct {
 	numNotifications           *prometheus.CounterVec
 	numFailedNotifications     *prometheus.CounterVec
@@ -324,7 +262,6 @@
 
 // New returns a map of receivers to Stages.
 func (pb *PipelineBuilder) New(
->>>>>>> 9e5dedc0
 	receivers map[string][]Integration,
 	wait func() time.Duration,
 	inhibitor *inhibit.Inhibitor,
@@ -339,20 +276,13 @@
 	ss := NewMuteStage(silencer)
 
 	for name := range receivers {
-<<<<<<< HEAD
-		st := createReceiverStage(name, receivers[name], wait, notificationLog)
-=======
 		st := createReceiverStage(name, receivers[name], wait, notificationLog, pb.metrics)
->>>>>>> 9e5dedc0
 		rs[name] = MultiStage{ms, is, ss, st}
 	}
 	return rs
 }
 
 // createReceiverStage creates a pipeline of stages for a receiver.
-<<<<<<< HEAD
-func createReceiverStage(name string, integrations []Integration, wait func() time.Duration, notificationLog NotificationLog) Stage {
-=======
 func createReceiverStage(
 	name string,
 	integrations []Integration,
@@ -360,7 +290,6 @@
 	notificationLog NotificationLog,
 	metrics *metrics,
 ) Stage {
->>>>>>> 9e5dedc0
 	var fs FanoutStage
 	for i := range integrations {
 		recv := &nflogpb.Receiver{
@@ -371,11 +300,7 @@
 		var s MultiStage
 		s = append(s, NewWaitStage(wait))
 		s = append(s, NewDedupStage(&integrations[i], notificationLog, recv))
-<<<<<<< HEAD
-		s = append(s, NewRetryStage(integrations[i], name))
-=======
 		s = append(s, NewRetryStage(integrations[i], name, metrics))
->>>>>>> 9e5dedc0
 		s = append(s, NewSetNotifiesStage(notificationLog, recv))
 
 		fs = append(fs, s)
@@ -444,11 +369,7 @@
 					// message should only be logged at the debug level.
 					lvl = level.Debug(l)
 				}
-<<<<<<< HEAD
-				lvl.Log("msg", "Error on notify", "err", err)
-=======
 				lvl.Log("msg", "Error on notify", "err", err, "context_err", ctx.Err())
->>>>>>> 9e5dedc0
 			}
 			wg.Done()
 		}(s)
@@ -739,17 +660,10 @@
 		case <-tick.C:
 			now := time.Now()
 			retry, err := r.integration.Notify(ctx, sent...)
-<<<<<<< HEAD
-			notificationLatencySeconds.WithLabelValues(r.integration.Name()).Observe(time.Since(now).Seconds())
-			numNotifications.WithLabelValues(r.integration.Name()).Inc()
-			if err != nil {
-				numFailedNotifications.WithLabelValues(r.integration.Name()).Inc()
-=======
 			r.metrics.notificationLatencySeconds.WithLabelValues(r.integration.Name()).Observe(time.Since(now).Seconds())
 			r.metrics.numNotifications.WithLabelValues(r.integration.Name()).Inc()
 			if err != nil {
 				r.metrics.numFailedNotifications.WithLabelValues(r.integration.Name()).Inc()
->>>>>>> 9e5dedc0
 				level.Debug(l).Log("msg", "Notify attempt failed", "attempt", i, "integration", r.integration.Name(), "receiver", r.groupName, "err", err)
 				if !retry {
 					return ctx, alerts, fmt.Errorf("cancelling notify retry for %q due to unrecoverable error: %s", r.integration.Name(), err)
