--- conflicted
+++ resolved
@@ -9,11 +9,9 @@
 * [BUGFIX] Log the names of services that are not yet running rather than `unsupported value type` when calling `/ready` and some services are not running. #3625
 
 ### Mixin
-<<<<<<< HEAD
+
 * [BUGFIX] Alerts: Fixed `MemoryMapAreasTooHigh` alert when Mimir is deployed in read-write mode. #3626
-=======
 * [BUGFIX] Alerts: Fixed `MimirCompactorSkippedBlocksWithOutOfOrderChunks` matching on non-existent label. #3628
->>>>>>> a611b669
 
 ### Jsonnet
 
