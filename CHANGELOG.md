--- conflicted
+++ resolved
@@ -1,6 +1,6 @@
 # Changelog
 
-## 2.14.0
+## main / unreleased
 
 ### Grafana Mimir
 
@@ -13,7 +13,6 @@
   * `cortex_alertmanager_state_replication_failed_total`
   * `cortex_alertmanager_alerts`
   * `cortex_alertmanager_silences`
-* [CHANGE] Cache: Deprecate experimental support for Redis as a cache backend. #9453
 * [FEATURE] Querier: add experimental streaming PromQL engine, enabled with `-querier.query-engine=mimir`. #9367 #9368 #9398 #9399 #9403 #9417 #9418 #9419 #9420 #9482 #9504 #9505 #9507 #9518 #9531 #9532 #9533 #9553
 * [FEATURE] Query-frontend: added experimental configuration options `query-frontend.cache-errors` and `query-frontend.results-cache-ttl-for-errors` to allow non-transient responses to be cached. When set to `true` error responses from hitting limits or bad data are cached for a short TTL. #9028
 * [FEATURE] gRPC: Support S2 compression. #9322
@@ -68,7 +67,7 @@
 * [FEATURE] `splitblocks`: add new tool to split blocks larger than a specified duration into multiple blocks. #9517
 * [ENHANCEMENT] `copyblocks`: Added `--skip-no-compact-block-duration-check`, which defaults to `false`, to simplify targeting blocks that are not awaiting compaction. #9439
 
-## v2.14.0-rc.0
+## 2.14.0
 
 ### Grafana Mimir
 
@@ -102,10 +101,7 @@
 * [CHANGE] Distributor: reject incoming requests until the distributor service has started. #9317
 * [CHANGE] Ingester, Distributor: Remove deprecated `-ingester.limit-inflight-requests-using-grpc-method-limiter` and `-distributor.limit-inflight-requests-using-grpc-method-limiter`. The feature was deprecated and enabled by default in Mimir 2.12. #9407
 * [CHANGE] Querier: Remove deprecated `-querier.max-query-into-future`. The feature was deprecated in Mimir 2.12. #9407
-<<<<<<< HEAD
-=======
 * [CHANGE] Cache: Deprecate experimental support for Redis as a cache backend. The support is set to be removed in the next major release. #9453
->>>>>>> bc5a6ce2
 * [FEATURE] Alertmanager: Added `-alertmanager.log-parsing-label-matchers` to control logging when parsing label matchers. This flag is intended to be used with `-alertmanager.utf8-strict-mode-enabled` to validate UTF-8 strict mode is working as intended. The default value is `false`. #9173
 * [FEATURE] Alertmanager: Added `-alertmanager.utf8-migration-logging-enabled` to enable logging of tenant configurations that are incompatible with UTF-8 strict mode. The default value is `false`. #9174
 * [FEATURE] Querier: add experimental streaming PromQL engine, enabled with `-querier.query-engine=mimir`. #8422 #8430 #8454 #8455 #8360 #8490 #8508 #8577 #8660 #8671 #8677 #8747 #8850 #8872 #8838 #8911 #8909 #8923 #8924 #8925 #8932 #8933 #8934 #8962 #8986 #8993 #8995 #9008 #9017 #9018 #9019 #9120 #9121 #9136 #9139 #9140 #9145 #9191 #9192 #9194 #9196 #9201 #9212 #9225 #9260 #9272 #9277 #9278 #9280 #9281 #9342 #9343 #9371
